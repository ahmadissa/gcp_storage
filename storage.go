--- conflicted
+++ resolved
@@ -23,17 +23,11 @@
 
 //Meta holds important meta about a file
 type Meta struct {
-<<<<<<< HEAD
-	MD5     string
-	Size    int64
-	SizeStr string
-	Created time.Time
-=======
 	MD5        string
 	Size       int64
 	SizeStr    string
 	LastUpdate time.Time
->>>>>>> be5ccfde
+	Created    time.Time
 }
 
 //export GOOGLE_APPLICATION_CREDENTIALS="/home/user/Downloads/[FILE_NAME].json"
